--- conflicted
+++ resolved
@@ -30,14 +30,6 @@
           var peaksInstance = Peaks.init({
             container: document.getElementById('first-waveform-visualiser-container'),
             mediaElement: document.getElementById('audio'),
-<<<<<<< HEAD
-            dataUri: {
-              arraybuffer: '/test_data/sample.dat',
-              json: '/test_data/sample.json'
-            },
-=======
-            dataUri: '/test_data/sample.mp3',
->>>>>>> 4a5e7ca1
             keyboard: true,
             height: 140,
             segments: [{
@@ -64,7 +56,7 @@
           });
 
           window['peaksInstance'] = peaksInstance;
-          
+
           Peaks.init({
             container: document.getElementById('second-waveform-visualiser-container'),
             mediaElement: document.getElementById('audio'),
@@ -77,7 +69,7 @@
             zoomWaveformColor: '#AAAAAA',
             overviewWaveformColor: '#333333'
           });
-          
+
           document.querySelector('[data-action="zoomIn"]').addEventListener("click", peaksInstance.zoom.zoomIn.bind(peaksInstance));
           document.querySelector('[data-action="zoomOut"]').addEventListener("click", peaksInstance.zoom.zoomOut.bind(peaksInstance));
 
